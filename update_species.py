--- conflicted
+++ resolved
@@ -35,7 +35,6 @@
     organism_ids = pd.DataFrame(result.fetchall(), columns=['organism_id'])
     organism_ids = organism_ids[organism_ids['organism_id'].notna()] # remove null organism IDs
 
-<<<<<<< HEAD
     species = {} # map species taxon to all children organism IDs, is_vertebrate, and group
     for organism_id in organism_ids['organism_id']:
       species_data = get_species_data(connection, organism_id)
@@ -44,14 +43,6 @@
         species[species_data[0]] = {'organism_ids': [], 'is_vertebrate': species_data[1], 'group': species_data[2]}
       
       species[species_data[0]]['organism_ids'].append(organism_id)
-=======
-    species = {} # map species taxon to all children organism IDs
-    for organism_id in sorted(organism_ids['organism_id'].astype(int)):
-      species_id = get_species_taxon_id(connection, organism_id)
-      if species_id not in species:
-        species[species_id] = []
-      species[species_id].append(organism_id)
->>>>>>> df7bd053
     
     species_list = [(species_id, '; '.join(data["organism_ids"]), data["is_vertebrate"], data["group"]) 
                     for species_id, data in species.items()] # convert dict to tuples for dataframe
@@ -60,11 +51,7 @@
     species_df.to_csv('species.csv', index=False)
 
 
-<<<<<<< HEAD
 def get_species_data(connection: Connection, organism_id: str) -> tuple:
-=======
-def get_species_taxon_id(connection: Connection, organism_id: int) -> str:
->>>>>>> df7bd053
   """
   Get the parent species taxon ID for an organism ID from the organism table.
 
