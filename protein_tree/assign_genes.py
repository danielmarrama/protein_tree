--- conflicted
+++ resolved
@@ -101,10 +101,7 @@
 
   def _assign_parents(self, epitopes_df: pd.DataFrame) -> tuple:
     """Assign a parent protein to each epitope.
-<<<<<<< HEAD
-    
-=======
->>>>>>> 574e8305
+    
     Preprocess the proteome and then search all the epitopes within
     the proteome using PEPMatch. Then, assign the parent protein
     to each epitope by selecting the best isoform of the assigned gene for
@@ -161,27 +158,9 @@
     
     return source_to_epitopes_map 
 
-<<<<<<< HEAD
   def _sources_to_fasta(self, sources_df: pd.DataFrame) -> int:
     """Write source antigens to FASTA file."""          
     seq_records = [] # create seq records of sources with ID and sequence
-=======
-  def _sources_to_fasta(self, sources_df: pd.DataFrame) -> None:
-    """Write source antigens to FASTA file. If a source antigen is missing
-    a sequence, write it to a separate file for logging.
-    Args:
-      sources_df: DataFrame of source antigens for a species.
-    """  
-
-    # write sources that are missing sequences to file and then drop those
-    num_sources_missing_seqs = len(sources_df[sources_df['Sequence'].isna()])
-    if num_sources_missing_seqs:
-      sources_df[sources_df['Sequence'].isna()].to_csv(f'{self.species_path}/sources_missing_seqs.csv', index=False)
-    sources_df.dropna(subset=['Sequence'], inplace=True)
-        
-    # create seq records of sources with ID and sequence
-    seq_records = []
->>>>>>> 574e8305
     for i, row in sources_df.iterrows():
       seq_records.append(
         SeqRecord(
